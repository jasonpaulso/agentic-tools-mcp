import { McpServer } from '@modelcontextprotocol/sdk/server/mcp.js';
<<<<<<< HEAD
import { z } from "zod";
=======
import { ToolDefinition } from './base-tool.js';
import { StorageConfig } from '../utils/storage-config.js';
import { FileStorage } from '../features/task-management/storage/file-storage.js';
>>>>>>> fbf98883
import { FileStorage as MemoryFileStorage } from '../features/agent-memories/storage/file-storage.js';
import { FileStorage as PromptsFileStorage } from '../features/prompts/storage/file-storage.js';
import { FileStorage } from "../features/task-management/storage/file-storage.js";
import {
  resolveWorkingDirectory,
  StorageConfig,
} from "../utils/storage-config.js";
import { ToolDefinition } from "./base-tool.js";

/**
 * Tool registry for managing MCP tools
 */
export class ToolRegistry {
  private tools: Map<string, ToolDefinition> = new Map();
  
  constructor(
    private server: McpServer,
    public readonly config: StorageConfig
  ) {}

  /**
   * Register a tool with the MCP server
   */
  registerTool(tool: ToolDefinition): void {
    this.tools.set(tool.name, tool);
    
    this.server.tool(
      tool.name,
      tool.description,
      tool.inputSchema as unknown as Record<string, z.ZodTypeAny>,
      tool.handler
    );
  }

  /**
   * Register multiple tools at once
   */
  registerTools(tools: ToolDefinition[]): void {
    tools.forEach(tool => this.registerTool(tool));
  }

  /**
   * Get all registered tools
   */
  getTools(): ToolDefinition[] {
    return Array.from(this.tools.values());
  }

  /**
   * Create task storage instance
   */
  async createTaskStorage(workingDirectory: string): Promise<FileStorage> {
    const resolvedDirectory = resolveWorkingDirectory(workingDirectory, this.config);
    const storage = new FileStorage(resolvedDirectory);
    await storage.initialize();
    return storage;
  }

  /**
   * Create memory storage instance
   */
  async createMemoryStorage(workingDirectory: string): Promise<MemoryFileStorage> {
    const resolvedDirectory = resolveWorkingDirectory(workingDirectory, this.config);
    const storage = new MemoryFileStorage(resolvedDirectory);
    await storage.initialize();
    return storage;
  }

  /**
   * Create prompt storage instance
   */
  async createPromptStorage(workingDirectory: string): Promise<PromptsFileStorage> {
    const resolvedDirectory = resolveWorkingDirectory(workingDirectory, this.config);
    const storage = new PromptsFileStorage(resolvedDirectory);
    await storage.initialize();
    return storage;
  }
}<|MERGE_RESOLUTION|>--- conflicted
+++ resolved
@@ -1,19 +1,10 @@
 import { McpServer } from '@modelcontextprotocol/sdk/server/mcp.js';
-<<<<<<< HEAD
 import { z } from "zod";
-=======
-import { ToolDefinition } from './base-tool.js';
-import { StorageConfig } from '../utils/storage-config.js';
-import { FileStorage } from '../features/task-management/storage/file-storage.js';
->>>>>>> fbf98883
 import { FileStorage as MemoryFileStorage } from '../features/agent-memories/storage/file-storage.js';
 import { FileStorage as PromptsFileStorage } from '../features/prompts/storage/file-storage.js';
-import { FileStorage } from "../features/task-management/storage/file-storage.js";
-import {
-  resolveWorkingDirectory,
-  StorageConfig,
-} from "../utils/storage-config.js";
-import { ToolDefinition } from "./base-tool.js";
+import { FileStorage } from '../features/task-management/storage/file-storage.js';
+import { resolveWorkingDirectory, StorageConfig } from '../utils/storage-config.js';
+import { ToolDefinition } from './base-tool.js';
 
 /**
  * Tool registry for managing MCP tools
