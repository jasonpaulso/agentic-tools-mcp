--- conflicted
+++ resolved
@@ -1,17 +1,13 @@
 import { McpServer } from '@modelcontextprotocol/sdk/server/mcp.js';
 import { z } from "zod";
 import { FileStorage as MemoryFileStorage } from '../features/agent-memories/storage/file-storage.js';
-<<<<<<< HEAD
+import { FileStorage as PromptsFileStorage } from '../features/prompts/storage/file-storage.js';
 import { FileStorage } from "../features/task-management/storage/file-storage.js";
 import {
   resolveWorkingDirectory,
   StorageConfig,
 } from "../utils/storage-config.js";
 import { ToolDefinition } from "./base-tool.js";
-=======
-import { FileStorage as PromptsFileStorage } from '../features/prompts/storage/file-storage.js';
-import { resolveWorkingDirectory } from '../utils/storage-config.js';
->>>>>>> 8a70bac3
 
 /**
  * Tool registry for managing MCP tools
